use anyhow::Result;
use base64::engine::general_purpose;
use base64::Engine;
use futures_util::stream::SplitSink;
use futures_util::{SinkExt, StreamExt};
use notify::{Config, Event, EventKind, RecommendedWatcher, RecursiveMode, Watcher};
use pyo3::prelude::*;
use pyo3::types::PyBytes;
use serde::{Deserialize, Serialize};
use serde_json;
use std::collections::HashMap;
use std::sync::Arc;
use std::{fs::File, io::BufReader, time::Duration};
use tokio::sync::mpsc;
use tokio::sync::Mutex;
use tokio_tungstenite::{connect_async, tungstenite::Message as TungsteniteMessage};
use uuid::Uuid;
use warp::ws::{Message, WebSocket};
use warp::Filter;
use webrtc::peer_connection::RTCPeerConnection;
use webrtc::rtp_transceiver::rtp_codec::RTPCodecType;
use webrtc::{
    api::{
        interceptor_registry::register_default_interceptors,
        media_engine::{MediaEngine, MIME_TYPE_VP8},
        APIBuilder,
    },
    ice_transport::{ice_candidate::RTCIceCandidateInit, ice_server::RTCIceServer},
    interceptor::registry::Registry,
    media::{io::ivf_reader::IVFReader, Sample},
    peer_connection::{
        configuration::RTCConfiguration, peer_connection_state::RTCPeerConnectionState,
        sdp::session_description::RTCSessionDescription,
    },
    rtp_transceiver::rtp_codec::RTCRtpCodecCapability,
    track::track_local::{track_local_static_sample::TrackLocalStaticSample, TrackLocal},
};

type Peers = Arc<Mutex<HashMap<String, Arc<Mutex<SplitSink<WebSocket, Message>>>>>>;

#[derive(Serialize, Deserialize, Debug)]
#[serde(tag = "type", rename_all = "lowercase")]
enum SignalingMessage {
    Offer {
        sdp: String,
    },
    Answer {
        sdp: String,
    },
    Candidate {
        candidate: String,
        sdp_mid: Option<String>,
        sdp_mline_index: Option<u32>,
    },
    Image {
        data: String, // Add image data field
    },
    TriggerImageCapture,
}
#[pyclass]
struct SignalingServer {
    peers: Peers,
    port: u16,
<<<<<<< HEAD
    ip: String,
    last_captured_image: Arc<Mutex<Option<Vec<u8>>>>,
=======
    ip: String, 
>>>>>>> 4ca55b00
}

#[pymethods]
impl SignalingServer {
    #[new]
    #[pyo3(signature = (port=None, ip=None))]
    fn new(port: Option<u16>, ip: Option<String>) -> Self {
        SignalingServer {
            peers: Arc::new(Mutex::new(HashMap::new())),
            port: port.unwrap_or(3030),
            ip: ip.unwrap_or_else(|| "127.0.0.1".to_string()),
            last_captured_image: Arc::new(Mutex::new(None)),
        }
    }

    #[pyo3(text_signature = "($self)")]
    fn start(&self, _py: Python<'_>) -> PyResult<()> {
        let peers = self.peers.clone();
        let port = self.port;
        let ip = self.ip.clone();
        let last_captured_image = self.last_captured_image.clone();

        std::thread::spawn(move || {
            let rt = tokio::runtime::Runtime::new().unwrap();
            rt.block_on(async move {
                let signaling_route = warp::path("signaling")
                    .and(warp::ws())
                    .and(with_peers(peers.clone()))
                    .and(warp::any().map(move || last_captured_image.clone()))
                    .map(|ws: warp::ws::Ws, peers, last_image| {
                        ws.on_upgrade(move |socket| handle_connection(socket, peers, last_image))
                    });

                let ip_addr: std::net::IpAddr = ip.parse().expect("Invalid IP address");
                println!("Signaling server running on ws://{}:{}/signaling", ip, port);
                warp::serve(signaling_route).run((ip_addr, port)).await;
            });
        });

        Ok(())
    }

    #[pyo3(signature = (client_id=None))]
    fn capture(&self, client_id: Option<String>) -> PyResult<()> {
        let peers = self.peers.clone();
        let rt = tokio::runtime::Runtime::new().unwrap();

        rt.block_on(async move {
            let peers = peers.lock().await;

            match client_id {
                Some(id) => {
                    if let Some(client) = peers.get(&id) {
                        if let Err(e) = trigger_image_capture(client.clone()).await {
                            eprintln!("Error triggering capture for client {}: {}", id, e);
                        }
                    }
                }
                None => {
                    // Trigger for all clients
                    for (id, client) in peers.iter() {
                        if let Err(e) = trigger_image_capture(client.clone()).await {
                            eprintln!("Error triggering capture for client {}: {}", id, e);
                        }
                    }
                }
            }
        });

        Ok(())
    }

    /// Send a message to all connected peers
    #[pyo3(text_signature = "($self, message)")]
    fn broadcast_message(&self, message: String, _py: Python<'_>) -> PyResult<()> {
        let peers = self.peers.clone();
        let rt = tokio::runtime::Runtime::new().unwrap();

        rt.block_on(async move {
            let peers = peers.lock().await;
            for (_, client) in peers.iter() {
                let mut client = client.lock().await;
                if let Err(e) = client.send(Message::text(message.clone())).await {
                    eprintln!("Error broadcasting message: {}", e);
                }
            }
        });

        Ok(())
    }

    /// Get the number of connected clients
    #[pyo3(text_signature = "($self)")]
    fn get_client_count(&self, _py: Python<'_>) -> PyResult<usize> {
        let peers = self.peers.clone();
        let rt = tokio::runtime::Runtime::new().unwrap();

        let count = rt.block_on(async move { peers.lock().await.len() });

        Ok(count)
    }

    #[pyo3(text_signature = "($self)")]
    fn get_capture<'py>(&self, py: Python<'py>) -> PyResult<Option<Bound<'py, PyBytes>>> {
        let last_image = self.last_captured_image.clone();
        let rt = tokio::runtime::Runtime::new().unwrap();

        let image_data = rt.block_on(async move {
            let image = last_image.lock().await;
            image.clone()
        });

        match image_data {
            Some(data) => PyBytes::new_bound_with(py, data.len(), |b| {
                b.copy_from_slice(&data);
                Ok(())
            })
            .map(Some),
            None => Ok(None),
        }
    }
}

async fn trigger_image_capture(
    sender: Arc<Mutex<SplitSink<WebSocket, Message>>>,
) -> Result<(), Box<dyn std::error::Error>> {
    let message = serde_json::to_string(&SignalingMessage::TriggerImageCapture)?;
    let mut sender = sender.lock().await;
    sender.send(Message::text(message)).await?;
    println!("Sent image capture trigger to client.");
    Ok(())
}

fn with_peers(
    peers: Peers,
) -> impl Filter<Extract = (Peers,), Error = std::convert::Infallible> + Clone {
    warp::any().map(move || peers.clone())
}

async fn handle_connection(
    ws: WebSocket,
    peers: Peers,
    last_captured_image: Arc<Mutex<Option<Vec<u8>>>>,
) {
    let (sender, mut receiver) = ws.split();
    let sender = Arc::new(Mutex::new(sender));

    let client_id = Uuid::new_v4().to_string();
    peers.lock().await.insert(client_id.clone(), sender.clone());

    println!("Client {} connected", client_id);

    while let Some(result) = receiver.next().await {
        match result {
            Ok(msg) => {
                if let Ok(text) = msg.to_str() {
                    let signaling_message: Result<SignalingMessage, _> = serde_json::from_str(text);
                    match signaling_message {
                        Ok(SignalingMessage::Image { data }) => {
                            handle_image_message(data.clone()).await;

                            if let Some(base64_data) = data.split(',').nth(1) {
                                if let Ok(image_bytes) =
                                    general_purpose::STANDARD.decode(base64_data)
                                {
                                    let mut last_image = last_captured_image.lock().await;
                                    *last_image = Some(image_bytes);
                                }
                            }
                        }
                        Ok(message) => {
                            forward_message(&client_id, &message, &peers).await;
                        }
                        Err(e) => {
                            eprintln!("Error parsing message: {:?}", e);
                        }
                    }
                }
            }
            Err(e) => {
                eprintln!("Error receiving message: {}", e);
                break;
            }
        }
    }

    peers.lock().await.remove(&client_id);
    println!("Client {} disconnected", client_id);
}

async fn handle_image_message(data: String) {
    println!("Received image data of length: {}", data.len());

    let base64_data = data.split(',').nth(1).unwrap_or("");
    println!("Base64 content length: {}", base64_data.len());

    match general_purpose::STANDARD.decode(base64_data) {
        Ok(image_bytes) => {
            println!(
                "Decoded image data successfully. Bytes length: {}",
                image_bytes.len()
            );

            if let Err(e) = tokio::fs::write("captured_image.png", &image_bytes).await {
                eprintln!("Failed to save image: {}", e);
            } else {
                println!("Image saved as captured_image.png");
            }
        }
        Err(e) => {
            eprintln!("Failed to decode Base64 image data: {}", e);
        }
    }
}

async fn forward_message(sender_id: &str, message: &SignalingMessage, peers: &Peers) {
    let serialized_message = match serde_json::to_string(message) {
        Ok(json) => json,
        Err(e) => {
            eprintln!("Failed to serialize message: {}", e);
            return;
        }
    };

<<<<<<< HEAD

=======
>>>>>>> 4ca55b00
    let peers = peers.lock().await; 
    for (client_id, client) in peers.iter() {
        if client_id != sender_id {
            let mut client = client.lock().await; // Await the async Mutex lock
            if let Err(e) = client.send(Message::text(serialized_message.clone())).await {
                eprintln!("Error sending message to {}: {}", client_id, e);
            }
        }
    }
}

#[pyclass]
pub struct VideoStreamer {
    ws_ip: String,
    ws_port: u16,
    ivf_dir: String,
    peer_connection: Arc<Mutex<Option<Arc<RTCPeerConnection>>>>,
}

#[pymethods]
impl VideoStreamer {
    #[new]
    fn new(ws_ip: String, ws_port: u16, ivf_dir: String) -> Self {
        VideoStreamer {
            ws_ip,
            ws_port,
            ivf_dir,
            peer_connection: Arc::new(Mutex::new(None)),
        }
    }

    fn start_streaming(&self) -> PyResult<()> {
        let ws_ip = self.ws_ip.clone();
        let ws_port = self.ws_port;
        let ivf_dir = self.ivf_dir.clone();
        let peer_connection_store = self.peer_connection.clone(); // Clone the peer_connection store

        std::thread::spawn(move || {
            let rt = tokio::runtime::Runtime::new().unwrap();
            rt.block_on(async move {
                // Setup WebRTC and signaling
                if let Err(e) = start_webrtc(&ws_ip, ws_port, &ivf_dir, peer_connection_store).await
                {
                    eprintln!("Error starting WebRTC: {}", e);
                }
            });
        });

        Ok(())
    }

    fn take_screenshot(&self) -> PyResult<Vec<u8>> {
        let peer_connection = self.peer_connection.clone();

        let rt = tokio::runtime::Runtime::new().unwrap();
        rt.block_on(async move {
            if let Some(pc) = peer_connection.lock().await.as_ref() {
                match capture_screenshot(pc).await {
                    Ok(screenshot) => Ok(screenshot),
                    Err(e) => Err(PyErr::new::<pyo3::exceptions::PyRuntimeError, _>(format!(
                        "Failed to capture screenshot: {}",
                        e
                    ))),
                }
            } else {
                Err(PyErr::new::<pyo3::exceptions::PyRuntimeError, _>(
                    "No active peer connection",
                ))
            }
        })
    }
}

async fn start_webrtc(
    ws_ip: &str,
    ws_port: u16,
    ivf_dir: &str,
    peer_connection_store: Arc<Mutex<Option<Arc<RTCPeerConnection>>>>,
) -> Result<()> {
    let mut m = MediaEngine::default();
    m.register_default_codecs()?;

    let mut registry = Registry::new();
    registry = register_default_interceptors(registry, &mut m)?;

    let api = APIBuilder::new()
        .with_media_engine(m)
        .with_interceptor_registry(registry)
        .build();

    let config = RTCConfiguration {
        ice_servers: vec![RTCIceServer {
            urls: vec!["stun:stun.l.google.com:19302".to_owned()],
            ..Default::default()
        }],
        ..Default::default()
    };

    let peer_connection = Arc::new(api.new_peer_connection(config).await?);
    *peer_connection_store.lock().await = Some(Arc::clone(&peer_connection));
    let video_track = Arc::new(TrackLocalStaticSample::new(
        RTCRtpCodecCapability {
            mime_type: MIME_TYPE_VP8.to_owned(),
            ..Default::default()
        },
        "video".to_owned(),
        "webcam".to_owned(),
    ));

    let rtp_sender = peer_connection
        .add_track(Arc::clone(&video_track) as Arc<dyn TrackLocal + Send + Sync>)
        .await?;

    tokio::spawn(async move {
        let mut rtcp_buf = vec![0u8; 1500];
        while let Ok((_, _)) = rtp_sender.read(&mut rtcp_buf).await {}
    });

    // Connect to signaling server
    let (ws_stream, _) = connect_async(format!("ws://{}:{}/signaling", ws_ip, ws_port)).await?;
    let (write, mut read) = ws_stream.split();
    let write = Arc::new(Mutex::new(write));
    let pc = Arc::clone(&peer_connection);

    peer_connection.on_peer_connection_state_change(Box::new(move |s: RTCPeerConnectionState| {
        println!("Connection State has changed: {s}");
        Box::pin(async {})
    }));

    let write_clone = Arc::clone(&write);
    tokio::spawn(async move {
        while let Some(msg) = read.next().await {
            if let Ok(msg) = msg {
                let text = msg.to_string();
                if let Ok(signal) = serde_json::from_str::<SignalingMessage>(&text) {
                    match signal {
                        SignalingMessage::Offer { sdp } => {
                            let offer = RTCSessionDescription::offer(sdp).unwrap();
                            pc.set_remote_description(offer).await.unwrap();

                            let answer = pc.create_answer(None).await.unwrap();
                            pc.set_local_description(answer.clone()).await.unwrap();

                            let msg = SignalingMessage::Answer { sdp: answer.sdp };
                            let mut write = write_clone.lock().await;
                            write
                                .send(TungsteniteMessage::Text(
                                    serde_json::to_string(&msg).unwrap(),
                                ))
                                .await
                                .unwrap();
                        }
                        SignalingMessage::Answer { sdp } => {
                            let answer = RTCSessionDescription::answer(sdp).unwrap();
                            pc.set_remote_description(answer).await.unwrap();
                        }
                        SignalingMessage::Candidate {
                            candidate,
                            sdp_mid,
                            sdp_mline_index,
                        } => {
                            let candidate = RTCIceCandidateInit {
                                candidate,
                                sdp_mid,
                                sdp_mline_index: sdp_mline_index.map(|x| x as u16),
                                username_fragment: None,
                            };
                            if let Err(e) = pc.add_ice_candidate(candidate).await {
                                println!("Error adding ICE candidate: {}", e);
                            }
                        }
                        SignalingMessage::Image { data: _ } => {
                            println!("Received image message - ignoring in WebRTC context");
                        }
                        SignalingMessage::TriggerImageCapture => {
                            println!(
                                "Received trigger capture message - ignoring in WebRTC context"
                            );
                        }
                    }
                }
            }
        }
    });

    println!("Starting video stream...");
    watch_and_stream_video(ivf_dir, video_track).await?;

    Ok(())
}

async fn write_video_to_track(path: &str, track: Arc<TrackLocalStaticSample>) -> Result<()> {
    let file = File::open(path)?;
    let reader = BufReader::new(file);
    let (mut ivf, header) = IVFReader::new(reader)?;

    let sleep_time = Duration::from_millis(
        ((1000 * header.timebase_numerator) / header.timebase_denominator) as u64,
    );
    let mut ticker = tokio::time::interval(sleep_time);

    loop {
        let frame = ivf.parse_next_frame()?.0;
        track
            .write_sample(&Sample {
                data: frame.freeze(),
                duration: Duration::from_secs(1),
                ..Default::default()
            })
            .await?;
        ticker.tick().await;
    }
}

async fn capture_screenshot(peer_connection: &Arc<RTCPeerConnection>) -> Result<Vec<u8>> {
    let transceivers = peer_connection.get_transceivers().await;

    for transceiver in transceivers {
        let receiver = transceiver.receiver().await;
        let tracks = receiver.tracks().await;

        for track in tracks {
            if track.kind() == RTPCodecType::Video {
                let mut buffer = vec![0u8; 1500];

                let (tx, mut rx) = mpsc::channel::<Vec<u8>>(1);
                let tx = tx.clone();

                tokio::spawn(async move {
                    if let Ok((rtp_packet, _)) = track.read(&mut buffer).await {
                        // Access the payload data from the RTP packet
                        let payload = rtp_packet.payload.clone();
                        let _ = tx.send(payload.to_vec()).await;
                    }
                });

                if let Ok(Some(frame_data)) =
                    tokio::time::timeout(Duration::from_secs(5), rx.recv()).await
                {
                    return Ok(frame_data);
                }
            }
        }
    }

    Err(anyhow::Error::msg(
        "No video track found or timeout occurred",
    ))
}

async fn watch_and_stream_video(directory: &str, track: Arc<TrackLocalStaticSample>) -> Result<()> {
    let (tx, mut rx) = mpsc::channel(100);

    let mut watcher = RecommendedWatcher::new(
        move |res| {
            if let Ok(event) = res {
                tx.blocking_send(event).expect("Failed to send event");
            }
        },
        Config::default(),
    )?;

    watcher.watch(std::path::Path::new(directory), RecursiveMode::NonRecursive)?;

    println!("Watching directory: {}", directory);

    let mut current_file;

    while let Some(event) = rx.recv().await {
        if let Event {
            kind: EventKind::Modify(_),
            paths,
            ..
        } = event
        {
            for path in paths {
                if let Some(ext) = path.extension() {
                    if ext == "ivf" {
                        println!("Detected change in file: {:?}", path);
                        current_file = path.to_string_lossy().to_string();
                        if let Err(e) =
                            write_video_to_track(&current_file, Arc::clone(&track)).await
                        {
                            println!("Error streaming video: {}", e);
                        }
                    }
                }
            }
        }
    }

    Ok(())
}

#[pymodule]
fn aura(m: &Bound<'_, PyModule>) -> PyResult<()> {
    m.add_class::<SignalingServer>()?;
    m.add_class::<VideoStreamer>()?;
    Ok(())
}

#[cfg(test)]
mod tests {
    use super::*;

    #[test]
    fn test_server_creation() {
        let server = SignalingServer::new(Some(3031), Some("127.0.0.1".to_string()));
        assert_eq!(server.port, 3031);
        assert_eq!(server.ip, "127.0.0.1");
    }

<<<<<<< HEAD
    #[test]
=======
    #[test] 
>>>>>>> 4ca55b00
    fn test_server_default_values() {
        let server = SignalingServer::new(None, None);
        assert_eq!(server.port, 3030);
        assert_eq!(server.ip, "127.0.0.1");
    }

    #[test]
    fn test_message_serialization() {
        let offer = SignalingMessage::Offer {
            sdp: "test_sdp".to_string(),
        };
        let serialized = serde_json::to_string(&offer).unwrap();
        assert!(serialized.contains("offer"));
        assert!(serialized.contains("test_sdp"));
    }
}<|MERGE_RESOLUTION|>--- conflicted
+++ resolved
@@ -61,12 +61,8 @@
 struct SignalingServer {
     peers: Peers,
     port: u16,
-<<<<<<< HEAD
     ip: String,
     last_captured_image: Arc<Mutex<Option<Vec<u8>>>>,
-=======
-    ip: String, 
->>>>>>> 4ca55b00
 }
 
 #[pymethods]
@@ -291,11 +287,7 @@
         }
     };
 
-<<<<<<< HEAD
-
-=======
->>>>>>> 4ca55b00
-    let peers = peers.lock().await; 
+    let peers = peers.lock().await;
     for (client_id, client) in peers.iter() {
         if client_id != sender_id {
             let mut client = client.lock().await; // Await the async Mutex lock
@@ -601,17 +593,14 @@
     use super::*;
 
     #[test]
+    #[test]
     fn test_server_creation() {
         let server = SignalingServer::new(Some(3031), Some("127.0.0.1".to_string()));
         assert_eq!(server.port, 3031);
         assert_eq!(server.ip, "127.0.0.1");
     }
 
-<<<<<<< HEAD
     #[test]
-=======
-    #[test] 
->>>>>>> 4ca55b00
     fn test_server_default_values() {
         let server = SignalingServer::new(None, None);
         assert_eq!(server.port, 3030);

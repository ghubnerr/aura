--- conflicted
+++ resolved
@@ -61,12 +61,8 @@
 struct SignalingServer {
     peers: Peers,
     port: u16,
-<<<<<<< HEAD
     ip: String,
     last_captured_image: Arc<Mutex<Option<Vec<u8>>>>,
-=======
-    ip: String, 
->>>>>>> 6d3dc93f
 }
 
 #[pymethods]
@@ -291,11 +287,8 @@
         }
     };
 
-<<<<<<< HEAD
-    let peers = peers.lock().await;
-=======
+
     let peers = peers.lock().await; 
->>>>>>> 6d3dc93f
     for (client_id, client) in peers.iter() {
         if client_id != sender_id {
             let mut client = client.lock().await; // Await the async Mutex lock
@@ -607,11 +600,7 @@
         assert_eq!(server.ip, "127.0.0.1");
     }
 
-<<<<<<< HEAD
     #[test]
-=======
-    #[test] 
->>>>>>> 6d3dc93f
     fn test_server_default_values() {
         let server = SignalingServer::new(None, None);
         assert_eq!(server.port, 3030);

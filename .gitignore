--- conflicted
+++ resolved
@@ -1,7 +1,5 @@
 /target
 /output
-
-.env
 
 .env
 
@@ -85,9 +83,6 @@
 
 *.ivf
 *.mp4
-<<<<<<< HEAD
 *.png
-=======
->>>>>>> 4ca55b00
 
 temp/
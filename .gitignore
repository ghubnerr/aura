/target

<<<<<<< HEAD

=======
# Environment Variables
>>>>>>> 6d3dc93f
.env

# Byte-compiled / optimized / DLL files
__pycache__/
__pycache__/*
.pytest_cache/
*.py[cod]

# C extensions
*.so

# Distribution / packaging
.Python
.venv/
env/
bin/
build/
develop-eggs/
dist/
eggs/
lib/
lib64/
parts/
sdist/
var/
include/
man/
venv/
*.egg-info/
.installed.cfg
*.egg

# Installer logs
pip-log.txt
pip-delete-this-directory.txt
pip-selfcheck.json

# Unit test / coverage reports
htmlcov/
.tox/
.coverage
.cache
nosetests.xml
coverage.xml

# Translations
*.mo

# Mr Developer
.mr.developer.cfg
.project
.pydevproject

# Rope
.ropeproject

# Django stuff:
*.log
*.pot

.DS_Store

# Sphinx documentation
docs/_build/

# PyCharm
.idea/

# VSCode
.vscode/

# Pyenv
.python-version

# Jupyter Notebooks
.ipynb_checkpoints/

.kaggle/*
kaggle.json

*.ivf
*.mp4
*.png

temp/<|MERGE_RESOLUTION|>--- conflicted
+++ resolved
@@ -1,10 +1,5 @@
 /target
 
-<<<<<<< HEAD
-
-=======
-# Environment Variables
->>>>>>> 6d3dc93f
 .env
 
 # Byte-compiled / optimized / DLL files
